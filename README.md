--- conflicted
+++ resolved
@@ -63,28 +63,17 @@
 
 You can set any or all of the following input parameters:
 
-<<<<<<< HEAD
-| Name                   | Type    | Required? | Default                                                             | Description                                                                                                             |
-| ---------------------- | ------- | --------- | ------------------------------------------------------------------- | ----------------------------------------------------------------------------------------------------------------------- |
-| `token`                | string  | yes       |                                                                     | The NPM auth token to use for publishing                                                                                |
-| `registry`             | string  | no        | https://registry.npmjs.org/                                         | The NPM registry URL to use                                                                                             |
-| `package`              | string  | no        | ./package.json                                                      | The path of your package.json file                                                                                      |
-| `tag`                  | string  | no        | "latest"                                                            | The tag to publish to. This allows people to install the package using `npm install <package-name>@<tag>`.              |
-| `access`               | string  | no        | "public" for non-scoped packages. "restricted" for scoped packages. | Determines whether the published package should be publicly visible, or restricted to members of your NPM organization. |
-| `dry-run`              | boolean | no        | false                                                               | Run NPM publish with the `--dry-run` flag to prevent publication                                                        |
-| `check-version`        | boolean | no        | true                                                                | Only publish to NPM if the version number in `package.json` differs from the latest on NPM                              |
-| `greater-version-only` | boolean | no        | false                                                               | Only publish to NPM if the version number in `package.json` is greater than the latest on NPM                           |
-=======
-|Name            |Type     |Default                     |Description
-|----------------|-------- |----------------------------|------------------------------------
-|`token`         |string   |**required**                |The NPM auth token to use for publishing
-|`registry`      |string   |https://registry.npmjs.org/ |The NPM registry URL to use
-|`package`       |string   |./package.json              |The path of your package.json file
-|`tag`           |string   |"latest"                    |The tag to publish to. This allows people to install the package using `npm install <package-name>@<tag>`.
-|`access`        |string   |"public" for non-scoped packages. "restricted" for scoped packages.|Determines whether the published package should be publicly visible, or restricted to members of your NPM organization.
-|`dry-run`       |boolean  |false                       |Run NPM publish with the `--dry-run` flag to prevent publication
-|`check-version` |boolean  |true                        |Only publish to NPM if the version number in `package.json` differs from the latest on NPM
->>>>>>> e59377ea
+|Name                  |Type     |Default                     |Description
+|----------------------|-------- |----------------------------|------------------------------------
+|`token`               |string   |**required**                |The NPM auth token to use for publishing
+|`registry`            |string   |https://registry.npmjs.org/ |The NPM registry URL to use
+|`package`             |string   |./package.json              |The path of your package.json file
+|`tag`                 |string   |"latest"                    |The tag to publish to. This allows people to install the package using `npm install <package-name>@<tag>`.
+|`access`              |string   |"public" for non-scoped packages. "restricted" for scoped packages.|Determines whether the published package should be publicly visible, or restricted to members of your NPM organization.
+|`dry-run`             |boolean  |false                       |Run NPM publish with the `--dry-run` flag to prevent publication
+|`check-version`       |boolean  |true                        |Only publish to NPM if the version number in `package.json` differs from the latest on NPM
+|`greater-version-only`|boolean  |false                       |Only publish to NPM if the version number in `package.json` is greater than the latest on NPM                           |
+
 
 ## Output Variables
 
